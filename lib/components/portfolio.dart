import 'dart:async';
import 'dart:convert';

import 'package:cryptowallet/components/user_balance.dart';
import 'package:cryptowallet/utils/rpc_urls.dart';
import 'package:flutter/material.dart';
import 'package:flutter/services.dart';
import 'package:font_awesome_flutter/font_awesome_flutter.dart';
// import 'package:get/get.dart';
import 'package:hive/hive.dart';
import 'package:flutter_gen/gen_l10n/app_localization.dart';
import 'package:provider/provider.dart';
import '../model/provider.dart';
import '../utils/app_config.dart';

class Portfolio extends StatefulWidget {
  const Portfolio({Key key}) : super(key: key);

  @override
  State<Portfolio> createState() => _PortfolioState();
}

class _PortfolioState extends State<Portfolio> {
  var userBalance = ValueNotifier<Map<dynamic, dynamic>>({});
  Timer timer;
  final bool skipNetworkRequest = true;

  @override
  void initState() {
    super.initState();
    getUserBalance();
    timer = Timer.periodic(
      httpPollingDelay,
      (Timer t) async => await getUserBalance(),
    );
  }

  @override
  void dispose() {
    timer?.cancel();
    super.dispose();
  }

  Future getUserBalance() async {
    try {
      final allCryptoPrice = jsonDecode(
        await getCryptoPrice(
          skipNetworkRequest: skipNetworkRequest,
        ),
      ) as Map;

      final pref = Hive.box(secureStorageKey);

      final mnemonic = pref.get(currentMmenomicKey);

      final currencyWithSymbol =
          jsonDecode(await rootBundle.loadString('json/currency_symbol.json'));

      final defaultCurrency = pref.get('defaultCurrency') ?? "USD";

      final symbol = currencyWithSymbol[defaultCurrency]['symbol'];

      double balance = await totalCryptoBalance(
        mnemonic: mnemonic,
        defaultCurrency: defaultCurrency,
        allCryptoPrice: allCryptoPrice,
        skipNetworkRequest: skipNetworkRequest,
      );

      userBalance.value = {
        'balance': balance,
        'symbol': symbol,
      };
<<<<<<< HEAD
      print(userBalance.value);
      // final userBalanceModel =
      //     Provider.of<UserBalanceNotifier>(context, listen: false);
      // userBalanceModel.updateUserBalance(userBalance.value);
=======
      final userBalanceModel =
          Provider.of<UserBalanceNotifier>(context, listen: false);
      userBalanceModel.updateUserBalance(userBalance.value);
>>>>>>> ffd3be2f
    } catch (_) {}
  }

  @override
  Widget build(BuildContext context) {
    return Padding(
      padding: const EdgeInsets.fromLTRB(20, 0, 20, 0),
      child: Stack(
        clipBehavior: Clip.none,
        alignment: Alignment.centerLeft,
        children: [
          Card(
            shape: RoundedRectangleBorder(
              borderRadius: BorderRadius.circular(20),
            ),
            child: Container(
              decoration: const BoxDecoration(
                color: appBackgroundblue,
                borderRadius: BorderRadius.all(Radius.circular(20)),
              ),
              width: double.infinity,
              height: 150,
              child: Padding(
                padding: const EdgeInsets.only(left: 20, right: 20),
                child: Column(
                  crossAxisAlignment: CrossAxisAlignment.start,
                  mainAxisAlignment: MainAxisAlignment.center,
                  children: [
                    const SizedBox(
                      height: 20,
                    ),
                    Text(
                      AppLocalizations.of(context).portfolio,
                      style: const TextStyle(
                        fontSize: 20,
                        color: Color.fromRGBO(255, 255, 255, .6),
                        letterSpacing: 3,
                      ),
                    ),
                    const SizedBox(
                      height: 20,
                    ),
<<<<<<< HEAD
                    // Consumer<UserBalanceNotifier>(
                    //     builder: (context, notifier, child) {
                    //   final userBalanceModel = Provider.of<UserBalanceNotifier>(
                    //       context,
                    //       listen: false);
                    ValueListenableBuilder(
                        valueListenable: userBalance,
                        builder: (context, value, child) {
                          if (userBalance.value != null &&
                              userBalance.value.isNotEmpty) {
                            return GestureDetector(
                              onTap: () async {
                                final pref = Hive.box(secureStorageKey);
                                final userPreviousHidingBalance = pref
                                    .get(hideBalanceKey, defaultValue: false);
                                await pref.put(
                                    hideBalanceKey, !userPreviousHidingBalance);
                              },
                              child: SizedBox(
                                height: 35,
                                child: UserBalance(
                                  symbol: userBalance.value['symbol'],
                                  balance: userBalance.value['balance'],
                                  reversed: true,
                                  iconSize: 29,
                                  iconDivider: const SizedBox(
                                    width: 5,
                                  ),
                                  iconSuffix: const Icon(
                                    FontAwesomeIcons.eyeSlash,
                                    color: Colors.white,
                                    size: 29,
                                  ),
                                  iconColor: Colors.white,
                                  textStyle: const TextStyle(
                                      color: Colors.white,
                                      fontSize: 30,
                                      fontWeight: FontWeight.bold),
                                ),
=======
                    Consumer<UserBalanceNotifier>(
                        builder: (context, notifier, child) {
                      if (notifier.userBalance != null &&
                          notifier.userBalance.isNotEmpty) {
                        return GestureDetector(
                          onTap: () async {
                            final pref = Hive.box(secureStorageKey);
                            final userPreviousHidingBalance =
                                pref.get(hideBalanceKey, defaultValue: false);
                            await pref.put(
                                hideBalanceKey, !userPreviousHidingBalance);
                          },
                          child: SizedBox(
                            height: 35,
                            child: UserBalance(
                              symbol: notifier.userBalance['symbol'],
                              balance: notifier.userBalance['balance'],
                              reversed: true,
                              iconSize: 29,
                              iconDivider: const SizedBox(
                                width: 5,
                              ),
                              iconSuffix: const Icon(
                                FontAwesomeIcons.eyeSlash,
                                color: Colors.white,
                                size: 29,
>>>>>>> ffd3be2f
                              ),
                            );
                          } else {
                            return Container();
                          }
                        }),
                    const SizedBox(
                      height: 40,
                    ),
                  ],
                ),
              ),
            ),
          ),
        ],
      ),
    );
  }
}<|MERGE_RESOLUTION|>--- conflicted
+++ resolved
@@ -71,16 +71,11 @@
         'balance': balance,
         'symbol': symbol,
       };
-<<<<<<< HEAD
       print(userBalance.value);
       // final userBalanceModel =
       //     Provider.of<UserBalanceNotifier>(context, listen: false);
       // userBalanceModel.updateUserBalance(userBalance.value);
-=======
-      final userBalanceModel =
-          Provider.of<UserBalanceNotifier>(context, listen: false);
-      userBalanceModel.updateUserBalance(userBalance.value);
->>>>>>> ffd3be2f
+
     } catch (_) {}
   }
 
@@ -123,7 +118,6 @@
                     const SizedBox(
                       height: 20,
                     ),
-<<<<<<< HEAD
                     // Consumer<UserBalanceNotifier>(
                     //     builder: (context, notifier, child) {
                     //   final userBalanceModel = Provider.of<UserBalanceNotifier>(
@@ -163,34 +157,7 @@
                                       fontSize: 30,
                                       fontWeight: FontWeight.bold),
                                 ),
-=======
-                    Consumer<UserBalanceNotifier>(
-                        builder: (context, notifier, child) {
-                      if (notifier.userBalance != null &&
-                          notifier.userBalance.isNotEmpty) {
-                        return GestureDetector(
-                          onTap: () async {
-                            final pref = Hive.box(secureStorageKey);
-                            final userPreviousHidingBalance =
-                                pref.get(hideBalanceKey, defaultValue: false);
-                            await pref.put(
-                                hideBalanceKey, !userPreviousHidingBalance);
-                          },
-                          child: SizedBox(
-                            height: 35,
-                            child: UserBalance(
-                              symbol: notifier.userBalance['symbol'],
-                              balance: notifier.userBalance['balance'],
-                              reversed: true,
-                              iconSize: 29,
-                              iconDivider: const SizedBox(
-                                width: 5,
-                              ),
-                              iconSuffix: const Icon(
-                                FontAwesomeIcons.eyeSlash,
-                                color: Colors.white,
-                                size: 29,
->>>>>>> ffd3be2f
+
                               ),
                             );
                           } else {
