--- conflicted
+++ resolved
@@ -11,12 +11,6 @@
 Most development is done on Ubuntu. Other distros may or may not work; see the Linux instructions for some suggestions.
 
 Building the Android client on Windows or Mac is not supported and doesn't work.
-<<<<<<< HEAD
-
-### Installation Steps (building chromium):
-<hr/>
-=======
->>>>>>> 8c362249
 
 ### Installation Steps (building chromium):
 <hr/>
@@ -35,16 +29,9 @@
 Create a chromium directory for the checkout and change to it (you can call this whatever you like and put it wherever you like, as long as the full path has no spaces):
 ```bash
 mkdir ~/chromium && cd ~/chromium
-<<<<<<< HEAD
 fetch --nohooks --no-history android
-=======
-fetch --nohooks android
 ```
-When fetch completes, it will have created a hidden .gclient file and a directory called src in the working directory. The remaining instructions assume you have switched to the src directory:
-```
-cd src
->>>>>>> 8c362249
-```
+
 When fetch completes, it will have created a hidden .gclient file and a directory called src in the working directory. The remaining instructions assume you have switched to the src directory:
 ```
 cd src
@@ -74,8 +61,7 @@
 target_os = "android"
 target_cpu = "arm64"
 ```
-<<<<<<< HEAD
-=======
+
 ##### Option 2: Generate an optimized APK (approximately 131 MB)
 Edit the args.gn file to contain the following arguments:
 
@@ -91,7 +77,6 @@
 remove_webcore_debug_symbols = true
 ```
 
->>>>>>> 8c362249
 #### Build Chromium
 Build Chromium with Ninja using the command:
 ```
