--- conflicted
+++ resolved
@@ -246,11 +246,9 @@
     "$root_gen_dir/chrome/memory_internals_resources.pak",
     "$root_gen_dir/chrome/net_internals_resources.pak",
     "$root_gen_dir/chrome/throttle_resources.pak",
-<<<<<<< HEAD
+
     # "$root_gen_dir/chrome/wootz_react_app_resources.pak",
-    # "$root_gen_dir/chrome/wootz_tsx_page_resources.pak",
-=======
->>>>>>> 22617c70
+
     "$root_gen_dir/chrome/rewards_resources.pak",
     "$root_gen_dir/chrome/omnibox_resources.pak",
     "$root_gen_dir/chrome/predictors_resources.pak",
