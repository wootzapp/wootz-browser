--- conflicted
+++ resolved
@@ -75,20 +75,8 @@
         <button type="submit" id="throttle-submit">Set Throttling</button>
     </form>
 
-
-<<<<<<< HEAD
     <div id="throttle-saved-settings">
          <!-- Saved settings will be displayed here -->
-=======
-    <div id="saved-settings">
-        <h2>Saved Network Throttling Settings</h2>
-        <p id="saved-offline">Offline: </p>
-        <p id="saved-latency">Latency: </p>
-        <p id="saved-download-throughput">Download Throughput: </p>
-        <p id="saved-upload-throughput">Upload Throughput: </p>
-        <p id="saved-packet-loss">Packet Loss: </p>
-        <p id="saved-packet-queue-length">Packet Queue Length: </p>
->>>>>>> a594a1e1
     </div>
 
     <h2>Bandwidth Sharing</h2>
@@ -96,12 +84,5 @@
         To be added...
     </div>
 
-<<<<<<< HEAD
-    <div>Fetch Data</div>
-    <!-- <button onclick="callAPI()">Fetch Data</button> -->
-    
-    <script type="module" src="fetch.js"></script>
-=======
->>>>>>> a594a1e1
 </body>
 </html>