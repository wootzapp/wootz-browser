--- conflicted
+++ resolved
@@ -256,11 +256,9 @@
                 mSharedPreferencesManager.readString(
                         ChromePreferenceKeys.DEPRECATED_HOMEPAGE_CUSTOM_URI, "");
         if (!homepageCustomUri.equals("")) {
-<<<<<<< HEAD
-            GURL homepageCustomGurl = new GURL("chrome://throttle-ui");
-=======
+
             GURL homepageCustomGurl = new GURL("wootzapp://rewards/");
->>>>>>> a594a1e1
+
             if (homepageCustomGurl.isValid()) {
                 mSharedPreferencesManager.writeString(
                         ChromePreferenceKeys.HOMEPAGE_CUSTOM_GURL, homepageCustomGurl.serialize());
