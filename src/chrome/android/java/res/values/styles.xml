--- conflicted
+++ resolved
@@ -171,7 +171,7 @@
         <item name="actionBarTheme">@style/ManageSpaceActionBarTheme</item>
     </style>
 
-<<<<<<< HEAD
+
     <!-- Wootz Wallet -->
     <style name="WootzWalletTextView" parent="Widget.AppCompat.TextView">
         <item name="android:layout_width">wrap_content</item>
@@ -332,8 +332,7 @@
         <item name="fontWeight">400</item>
     </style>
 
-=======
->>>>>>> 22617c70
+
     <!-- Style for the semi-transparent sign-in & history sync opt-in activity.
     The background is translucent since the parent activity content should be
     visible when the bottom sheet or the non-full-screen history sync opt-in
