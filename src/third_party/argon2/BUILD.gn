--- conflicted
+++ resolved
@@ -10,13 +10,7 @@
 }
 
 config("external_config") {
-<<<<<<< HEAD
   include_dirs = [ "//third_party/argon2/src/include" ]
-=======
-
-  include_dirs = [ "//third_party/argon2/src/include" ]
-
->>>>>>> 749fde1c
 }
 
 static_library("argon2") {
@@ -24,17 +18,9 @@
   public_configs = [ ":external_config" ]
 
   visibility = [
-<<<<<<< HEAD
     "//chrome/browser/wootz_wallet:external_wallets_importer",
     "//components/wootz_wallet/browser",
     "//components/wootz_wallet/common",
-=======
-
-    "//chrome/browser/wootz_wallet:external_wallets_importer",
-    "//components/wootz_wallet/browser",
-    "//components/wootz_wallet/common",
-
->>>>>>> 749fde1c
   ]
 
   defines = [ "ARGON2_NO_THREADS" ]
@@ -52,4 +38,4 @@
     "src/src/encoding.h",
     "src/src/ref.c",
   ]
-}
+}